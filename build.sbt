--- conflicted
+++ resolved
@@ -796,11 +796,7 @@
   bloopShared,
   backend,
   frontend,
-<<<<<<< HEAD
-=======
   benchmarks,
-  jsonConfig210.jvm,
->>>>>>> 858a5944
   jsonConfig211.jvm,
   jsonConfig211.js,
   jsonConfig212.jvm,
@@ -826,16 +822,13 @@
   bloopShared,
   backend,
   frontend,
-  jsonConfig210.jvm,
   jsonConfig211.js,
   jsonConfig211.jvm,
   jsonConfig212.js,
   jsonConfig212.jvm,
   jsonConfig213.js,
   jsonConfig213.jvm,
-  sbtBloop013,
   sbtBloop10,
-  sbtBloop013Shaded,
   sbtBloop10Shaded,
   mavenBloop,
   gradleBloop211,
@@ -870,74 +863,12 @@
     twitterDodo := buildIntegrationsBase.value./("build-twitter"),
     publishLocalAllModules := {
       BuildDefaults
-<<<<<<< HEAD
-        .publishLocalAllModules(
-          List(
-            bloopShared,
-            backend,
-            frontend,
-            jsonConfig211.js,
-            jsonConfig211.jvm,
-            jsonConfig212.js,
-            jsonConfig212.jvm,
-            jsonConfig213.js,
-            jsonConfig213.jvm,
-            sbtBloop10,
-            sbtBloop10Shaded,
-            mavenBloop,
-            gradleBloop211,
-            gradleBloop212,
-            nativeBridge04,
-            jsBridge06,
-            jsBridge1,
-            sockets,
-            bloopgun,
-            launcher,
-            bloopgunShaded,
-            launcherShaded,
-            buildpressConfig,
-            buildpress
-          )
-        )
-=======
         .publishLocalAllModules(allProjectsToRelease)
->>>>>>> 858a5944
         .value
     },
     releaseEarlyAllModules := {
       BuildDefaults
-<<<<<<< HEAD
-        .releaseEarlyAllModules(
-          List(
-            bloopShared,
-            backend,
-            frontend,
-            jsonConfig211.js,
-            jsonConfig211.jvm,
-            jsonConfig212.js,
-            jsonConfig212.jvm,
-            jsonConfig213.js,
-            jsonConfig213.jvm,
-            sbtBloop10,
-            sbtBloop10Shaded,
-            mavenBloop,
-            gradleBloop211,
-            gradleBloop212,
-            nativeBridge04,
-            jsBridge06,
-            jsBridge1,
-            sockets,
-            bloopgun,
-            launcher,
-            bloopgunShaded,
-            launcherShaded,
-            buildpressConfig,
-            buildpress
-          )
-        )
-=======
         .releaseEarlyAllModules(allProjectsToRelease)
->>>>>>> 858a5944
         .value
     },
     releaseSonatypeBundle := {
