package bloop.exec

import bloop.cli.CommonOptions
import bloop.data.JdkConfig
import bloop.engine.tasks.RunMode
import bloop.io.{AbsolutePath, Paths}
import bloop.logging.{DebugFilter, Logger}
import bloop.util.CrossPlatform
import java.io.File
import java.net.URLClassLoader
import java.nio.file.Files
import java.util.jar.{Attributes, JarOutputStream, Manifest}
import monix.eval.Task
import scala.util.{Failure, Properties, Success, Try}

/**
 * Collects configuration to start a new program in a new process
 *
 * The name comes from a similar utility https://github.com/sshtools/forker.
 */
trait JvmProcessForker {

  /**
   * Creates a `ClassLoader` from the classpath of this `ForkProcess`
   *
   * @param parent A parent classloader
   * @return A classloader constructed from the classpath of this `ForkProcess`
   */
  def newClassLoader(parent: Option[ClassLoader]): ClassLoader

  /**
   * Run the main function in class `className`, passing it `args`
   *
   * @param cwd            The directory in which to start the forked JVM
   * @param mainClass      The fully qualified name of the class to run
   * @param args0          The arguments to pass to the main method. If they contain args
   *                       starting with `-J`, they will be interpreted as jvm options.
   * @param skipJargs      Skip the interpretation of `-J` options in `args`.
   * @param logger         Where to log the messages from execution
   * @param opts           The options to run the program with
   * @param extraClasspath Paths to append to the classpath before running
   * @return 0 if the execution exited successfully, a non-zero number otherwise
   *
   *
   */
  final def runMain(
      cwd: AbsolutePath,
      mainClass: String,
      args0: Array[String],
      skipJargs: Boolean,
      logger: Logger,
      opts: CommonOptions,
      extraClasspath: Array[AbsolutePath] = Array.empty
  ): Task[Int] = {
    val (userJvmOptions, userArgs) =
      if (skipJargs) (Array.empty[String], args0)
      else args0.partition(_.startsWith("-J"))

    runMain(cwd, mainClass, userArgs, userJvmOptions, logger, opts, extraClasspath)
  }

  def runMain(
      cwd: AbsolutePath,
      mainClass: String,
      args: Array[String],
      jargs: Array[String],
      logger: Logger,
      opts: CommonOptions,
      extraClasspath: Array[AbsolutePath]
  ): Task[Int]
}

object JvmProcessForker {
  def apply(config: JdkConfig, classpath: Array[AbsolutePath]): JvmProcessForker =
    new JvmForker(config, classpath)

  def apply(
      config: JdkConfig,
      classpath: Array[AbsolutePath],
      mode: RunMode
  ): JvmProcessForker = {
    mode match {
      case RunMode.Normal => new JvmForker(config, classpath)
      case RunMode.Debug => new JvmDebuggingForker(new JvmForker(config, classpath))
    }
  }
}

/**
 * @param config The configuration describing how to start the new JVM
 * @param classpath Classpath with which the code should be executed
 */
final class JvmForker(config: JdkConfig, classpath: Array[AbsolutePath]) extends JvmProcessForker {

  /**
   * Creates a `ClassLoader` from the classpath of this `ForkProcess`
   *
   * @param parent A parent classloader
   * @return A classloader constructed from the classpath of this `ForkProcess`
   */
  override def newClassLoader(parent: Option[ClassLoader]): ClassLoader = {
    val classpathEntries = classpath.map(_.underlying.toUri.toURL)
    new URLClassLoader(classpathEntries, parent.orNull)
  }

  override def runMain(
      cwd: AbsolutePath,
      mainClass: String,
      args: Array[String],
      jargs: Array[String],
      logger: Logger,
      opts: CommonOptions,
      extraClasspath: Array[AbsolutePath]
  ): Task[Int] = {

    def logDebugIfVerbose(debugMsg: => String): Task[Unit] =
      if (logger.isVerbose) {
        Task(logger.debug(debugMsg)(DebugFilter.All))
      } else {
        Task.unit
      }

    def runCmd(cmd: List[String]): Task[Int] = {
      def debugOptions =
        s"""
           |Fork options:
           |   command      = '${cmd.mkString(" ")}'
           |   cwd          = '$cwd'""".stripMargin

      logDebugIfVerbose(debugOptions).flatMap(_ => Forker.run(cwd, cmd, logger, opts))
    }

    val jvmOptions = jargs.map(_.stripPrefix("-J")) ++ config.javaOptions
    val fullClasspath = classpath ++ extraClasspath
    val fullClasspathStr = fullClasspath.map(_.syntax).mkString(File.pathSeparator)

    // Windows max cmd line length is 32767, which seems to be the least of the common shells.
    val processCmdCharLimit = 30000

    Task.fromTry(javaExecutable).flatMap { java =>
      val classpathOption = "-cp" :: fullClasspathStr :: Nil
      val appOptions = mainClass :: args.toList
      val cmd = java.syntax :: jvmOptions.toList ::: classpathOption ::: appOptions
<<<<<<< HEAD
      val cmdLength = cmd.foldLeft(0)(_ + _.length)

      // Note that we current only shorten the classpath portion and not other options
      // Thus we do not yet *guarantee* that the command will not exceed OS limits
      if (cmdLength > processCmdCharLimit) {
        def charLimitMsg =
          s"""|Supplied command to fork exceeds character limit of $processCmdCharLimit
              |Creating a temporary MANIFEST jar for classpath entries
              |""".stripMargin

        logDebugIfVerbose(charLimitMsg).flatMap { _ =>
          withTempManifestJar(fullClasspath, logger) { manifestJar =>
            val shortClasspathOption = "-cp" :: manifestJar.syntax :: Nil
            val shortCmd = java.syntax :: jvmOptions.toList ::: shortClasspathOption ::: appOptions
            runCmd(shortCmd)
          }
        }
      } else {
        runCmd(cmd)
      }
    }
  }

  private def withTempManifestJar[A](
      classpath: Array[AbsolutePath],
      logger: Logger
  )(op: AbsolutePath => Task[A]): Task[A] = {

    val manifestJar = Files.createTempFile("jvm-forker-manifest", ".jar").toAbsolutePath
    val manifestJarAbs = AbsolutePath(manifestJar)
    val cleanup = Task {
      if (logger.isVerbose) {
        logger.debug(s"Cleaning up temporary MANIFEST jar: $manifestJar")(DebugFilter.All)
      }
      Paths.delete(manifestJarAbs)
    }

    val classpathStr = classpath.map(addTrailingSlashToDirectories).mkString(" ")

    val manifest = new Manifest()
    manifest.getMainAttributes.put(Attributes.Name.MANIFEST_VERSION, "1.0")
    manifest.getMainAttributes.put(Attributes.Name.CLASS_PATH, classpathStr)

    val out = Files.newOutputStream(manifestJar)
    // This needs to be declared since jos itself should be set to close as well.
    var jos: JarOutputStream = null
    try {
      jos = new JarOutputStream(out, manifest)
    } finally {
      if (jos == null) {
        out.close()
      } else {
        jos.close()
      }
    }

    op(manifestJarAbs)
      .doOnFinish(_ => cleanup)
      .doOnCancel(cleanup)
  }

  // Turns out manifest files can use absolute path directories in the classpath
  // But they need a trailing slash
  private def addTrailingSlashToDirectories(path: AbsolutePath): String = {
    val syntax = path.syntax
    val separatorAdded = if (syntax.endsWith(".jar")) {
      syntax
    } else {
      syntax + File.separator
    }
    if (Properties.isWin) {
      // On Windows, the drive letter is prepended to absolute paths
      // Even though the official Java docs say to do this,
      // it seems this fails for MANIFEST files, so we remove the drive letter
      separatorAdded.substring(separatorAdded.indexOf(":") + 1)
    } else {
      separatorAdded
=======
      Forker.run(cwd, cmd, logger, opts)
>>>>>>> 965f8c9f
    }
  }

  private def javaExecutable: Try[AbsolutePath] = {
    val javaPath = config.javaHome.resolve("bin").resolve("java")
    if (javaPath.exists) Success(javaPath)
    else {
      val javaExePath = config.javaHome.resolve("bin").resolve("java.exe")
      if (CrossPlatform.isWindows && javaExePath.exists) Success(javaExePath)
      else Failure(new IllegalStateException(s"Missing java executable at $javaPath!"))
    }
  }
}

final class JvmDebuggingForker(underlying: JvmProcessForker) extends JvmProcessForker {

  override def newClassLoader(parent: Option[ClassLoader]): ClassLoader =
    underlying.newClassLoader(parent)

  override def runMain(
      cwd: AbsolutePath,
      mainClass: String,
      args: Array[String],
      jargs0: Array[String],
      logger: Logger,
      opts: CommonOptions,
      extraClasspath: Array[AbsolutePath]
  ): Task[Int] = {
    val jargs = jargs0 :+ enableDebugInterface
    underlying.runMain(cwd, mainClass, args, jargs, logger, opts, extraClasspath)
  }

  private def enableDebugInterface: String = {
    s"-agentlib:jdwp=transport=dt_socket,server=y,suspend=y,quiet=n"
  }
}<|MERGE_RESOLUTION|>--- conflicted
+++ resolved
@@ -113,23 +113,6 @@
       extraClasspath: Array[AbsolutePath]
   ): Task[Int] = {
 
-    def logDebugIfVerbose(debugMsg: => String): Task[Unit] =
-      if (logger.isVerbose) {
-        Task(logger.debug(debugMsg)(DebugFilter.All))
-      } else {
-        Task.unit
-      }
-
-    def runCmd(cmd: List[String]): Task[Int] = {
-      def debugOptions =
-        s"""
-           |Fork options:
-           |   command      = '${cmd.mkString(" ")}'
-           |   cwd          = '$cwd'""".stripMargin
-
-      logDebugIfVerbose(debugOptions).flatMap(_ => Forker.run(cwd, cmd, logger, opts))
-    }
-
     val jvmOptions = jargs.map(_.stripPrefix("-J")) ++ config.javaOptions
     val fullClasspath = classpath ++ extraClasspath
     val fullClasspathStr = fullClasspath.map(_.syntax).mkString(File.pathSeparator)
@@ -141,26 +124,26 @@
       val classpathOption = "-cp" :: fullClasspathStr :: Nil
       val appOptions = mainClass :: args.toList
       val cmd = java.syntax :: jvmOptions.toList ::: classpathOption ::: appOptions
-<<<<<<< HEAD
       val cmdLength = cmd.foldLeft(0)(_ + _.length)
 
       // Note that we current only shorten the classpath portion and not other options
       // Thus we do not yet *guarantee* that the command will not exceed OS limits
-      if (cmdLength > processCmdCharLimit) {
-        def charLimitMsg =
-          s"""|Supplied command to fork exceeds character limit of $processCmdCharLimit
-              |Creating a temporary MANIFEST jar for classpath entries
-              |""".stripMargin
-
-        logDebugIfVerbose(charLimitMsg).flatMap { _ =>
-          withTempManifestJar(fullClasspath, logger) { manifestJar =>
-            val shortClasspathOption = "-cp" :: manifestJar.syntax :: Nil
-            val shortCmd = java.syntax :: jvmOptions.toList ::: shortClasspathOption ::: appOptions
-            runCmd(shortCmd)
-          }
+      if (cmdLength <= processCmdCharLimit) {
+        Forker.run(cwd, cmd, logger, opts)
+      } else {
+        if (logger.isVerbose) {
+          logger.debug(
+            s"""|Supplied command to fork exceeds character limit of $processCmdCharLimit
+                |Creating a temporary MANIFEST jar for classpath entries
+                |""".stripMargin
+          )(DebugFilter.Link)
         }
-      } else {
-        runCmd(cmd)
+
+        withTempManifestJar(fullClasspath, logger) { manifestJar =>
+          val shortClasspathOption = "-cp" :: manifestJar.syntax :: Nil
+          val shortCmd = java.syntax :: jvmOptions.toList ::: shortClasspathOption ::: appOptions
+          Forker.run(cwd, shortCmd, logger, opts)
+        }
       }
     }
   }
@@ -179,6 +162,7 @@
       Paths.delete(manifestJarAbs)
     }
 
+    // Add trailing slash to directories so that manifest dir entries work
     val classpathStr = classpath.map(addTrailingSlashToDirectories).mkString(" ")
 
     val manifest = new Manifest()
@@ -203,8 +187,6 @@
       .doOnCancel(cleanup)
   }
 
-  // Turns out manifest files can use absolute path directories in the classpath
-  // But they need a trailing slash
   private def addTrailingSlashToDirectories(path: AbsolutePath): String = {
     val syntax = path.syntax
     val separatorAdded = if (syntax.endsWith(".jar")) {
@@ -219,9 +201,6 @@
       separatorAdded.substring(separatorAdded.indexOf(":") + 1)
     } else {
       separatorAdded
-=======
-      Forker.run(cwd, cmd, logger, opts)
->>>>>>> 965f8c9f
     }
   }
 
